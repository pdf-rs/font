--- conflicted
+++ resolved
@@ -3,10 +3,7 @@
 use std::collections::HashMap;
 use std::iter::once;
 use std::borrow::Cow;
-<<<<<<< HEAD
-=======
 use std::rc::Rc;
->>>>>>> be4b4932
 use crate::{Font, Glyph, Value, Context, State, type1, type2, IResultExt, R, VMetrics, HMetrics, GlyphId, Name, Info, FontError};
 use nom::{
     number::complete::{be_u8, be_u16, be_i16, be_u24, be_u32, be_i32},
@@ -140,31 +137,6 @@
         let top_dict = dict(data)?.1;
         info!("top dict: {:?}", top_dict);
         
-<<<<<<< HEAD
-        let private_dict;
-        let private_dict_offset;
-        if let Some(private_dict_entry) = top_dict.get(&Operator::Private) {
-            if private_dict_entry.len() < 2 {
-                error!("Private entry too short");
-            }
-            let private_dict_size = private_dict_entry[0].to_int()? as usize;
-            private_dict_offset = private_dict_entry[1].to_int()? as usize;
-            let private_dict_data = slice!(self.data, private_dict_offset .. private_dict_offset + private_dict_size);
-            private_dict = dict(private_dict_data).get()?;
-            info!("private dict: {:?}", private_dict);
-        } else {
-            private_dict = HashMap::default();
-            private_dict_offset = 0;
-        }
-        
-        let offset = get!(top_dict, &Operator::CharStrings, 0).to_int()? as usize;
-        let char_strings = index(self.data.get(offset ..).unwrap()).get()?;
-        
-        let subrs = private_dict.get(&Operator::Subrs).map(|arr| {
-            let private_subroutines_offset = get!(arr, 0).to_int()? as usize;
-            index(slice!(self.data, (private_dict_offset + private_subroutines_offset) as usize ..)).get()
-        }).transpose()?.unwrap_or_default();
-=======
         let offset = get!(top_dict, &Operator::CharStrings, 0).to_usize()?;
         let char_strings = index(self.data.get(offset ..).unwrap()).get()?;
         
@@ -209,7 +181,6 @@
 
         let offset = get!(top_dict, &Operator::CharStrings, 0).to_int()? as usize;
         let char_strings = index(self.data.get(offset ..).unwrap()).get()?;
->>>>>>> be4b4932
         
         // num glyphs includes glyph 0 (.notdef)
         let num_glyphs = char_strings.len() as usize;
@@ -222,8 +193,6 @@
             subrs,
             num_glyphs
         })
-<<<<<<< HEAD
-=======
     }
 
     fn private_dict_and_subrs(&self, private_dict_entry: &[Value]) -> Result<(Dict, Index<'a>), FontError> {
@@ -262,7 +231,6 @@
             Ok(indexes)
         }
         _ => error!("invalid FDSelect format: {}", fmt),
->>>>>>> be4b4932
     }
 }
 
@@ -301,27 +269,7 @@
             CharstringType::Type2 => bias(self.cff.subroutines.len() as usize),
             CharstringType::Type1 => 0
         };
-
-<<<<<<< HEAD
-        let context = Context {
-            subr_bias,
-            subrs: self.subrs.as_slice(),
-            global_subrs: self.cff.subroutines.as_slice(),
-            global_subr_bias
-        };
-        
-        let default_width = self.private_dict.get(&Operator::DefaultWidthX)
-            .map(|a| Ok(get!(a, 0).to_float())).
-            transpose()?
-            .unwrap_or(0.);
-        let nominal_width = self.private_dict.get(&Operator::NominalWidthX)
-            .map(|a| Ok(get!(a, 0).to_float()))
-            .transpose()?
-            .unwrap_or(0.);
-=======
-        
->>>>>>> be4b4932
-
+        
         // build glyphs
         let mut state = State::new();
         Ok(self.char_strings.iter().enumerate().map(move |(id, data)| {
@@ -365,24 +313,6 @@
             state.clear();
             Ok((path, width, lsb))
         }))
-<<<<<<< HEAD
-    }
-    pub fn weight(&self) -> Result<Option<u16>, FontError> {
-        if let Some(weight) = self.private_dict.get(&Operator::Weight) {
-            Ok(match get!(weight, 0).to_int()? {
-                386 => Some(300), // Light
-                388 => Some(400), // Regular
-                387 => Some(500), // Medium
-                390 => Some(600), // Semibold
-                384 => Some(700), // Bold
-                383 => Some(900), // Black
-                _ => None
-            })
-        } else {
-            Ok(None)
-        }
-    }
-=======
     }
     pub fn weight(&self) -> Option<u16> {
         None
@@ -398,7 +328,6 @@
         })
         */
     }
->>>>>>> be4b4932
     fn parse_font(&self) -> Result<CffFont, FontError> {
         let glyph_name = |sid: SID|
             STANDARD_STRINGS.get(sid as usize).cloned().unwrap_or_else(||
@@ -491,11 +420,7 @@
             vmetrics: None,
             name: Name::default(),
             info: Info {
-<<<<<<< HEAD
-                weight: self.weight()?,
-=======
                 weight: None,
->>>>>>> be4b4932
             },
         })
     }
